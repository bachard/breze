# -*- coding: utf-8 -*-

"""Module for learning various types of recurrent networks."""


import itertools

import breze.arch.model.sequential.rnn as rnn
import numpy as np
import theano
import theano.tensor as T

from breze.learn.base import (
    SupervisedBrezeWrapperBase, UnsupervisedBrezeWrapperBase,
    TransformBrezeWrapperMixin)
<<<<<<< HEAD
from breze.arch.model.varprop import rnn as varprop_rnn
=======
from breze.arch.component.misc import project_into_l2_ball
>>>>>>> ff412a0e


class BaseRnn(object):
    """Base class for RNNs.

    Parameters
    ----------

    n_inpt : integer
        Number of inputs per time step to the network.

    n_hidden : integer
        Size of the hidden state.

    n_output : integer
        Size of the output of the network.

    hidden_transfer : string or function
        Transfer function to use for the network. This can either (a) be a
        string and reference a transfer function from
        ``breze.arch.component.transfer`` or a function which takes a theano
        tensor3 and returns a tensor of equal size.

    out_transfer : string or functions
        Output function to use for the network. This can either (a) be a string
        and reference a transfer function from ``breze.arch.component.transfer``
        or a function which takes a theano tensor3 and returns a tensor of equal
        size.

    loss : string or function
        Loss which is going to be optimized. This can either be a string and
        reference a loss function found in ``breze.arch.component.distance`` or
        a function which takes two theano tensors (one being the output of the
        network, the other some target) and returns a theano scalar.

    pooling: string
        One of ``sum``, ``mean``, ``prod``, ``min``, ``max`` or ``None``. If
        not None, the output is pooled over the time dimension, essentially
        making the network return a tensor2 instead of a tensor3.

    leaky_coeffs : list of arrays or list of scalars
        Coefficients for leaky integration, given in a list for each layer. If
        a list of arrays, the length of the array should be the same as the
        number of hidden units in that layer.

    optimizer : string, pair
        Argument is passed to ``climin.util.optimizer`` to construct an
        optimizer.

    batch_size : integer, None
        Number of examples per batch when calculting the loss
        and its derivatives. None means to use all samples every time.

    gradient_clip : float, optional [default: False]
        If the length of a gradient ever exceeds this value during training,
        the gradient is renormalized to this value.

    max_iter : int
        Maximum number of optimization iterations to perform. Only respected
        during``.fit()``, not ``.iter_fit()``.

    verbose : boolean
        Flag indicating whether to print out information during fitting.
    """

    def __init__(self, n_inpt, n_hidden, n_output,
                 hidden_transfer='tanh', out_transfer='identity',
                 loss='squared', pooling=None,
                 leaky_coeffs=None,
                 optimizer='rprop',
                 batch_size=None,
                 gradient_clip=False,
                 max_iter=1000,
                 verbose=False):
        super(BaseRnn, self).__init__(
            n_inpt, n_hidden, n_output, hidden_transfer, out_transfer,
            loss, pooling, leaky_coeffs)
        self.optimizer = optimizer
        self.batch_size = batch_size
        self.gradient_clip = gradient_clip
        self.max_iter = max_iter
        self.verbose = verbose

        self.f_predict = None
        self.parameters.data[:] = np.random.standard_normal(
            self.parameters.data.shape).astype(theano.config.floatX)

    def _gauss_newton_product(self):
        """Return a theano expression for the product of the networks
        Gauss-Newton matrix with an arbitrary vector."""

        # Shortcuts.
        output_in = self.exprs['output_in']
        loss = self.exprs['loss']
        flat_pars = self.parameters.flat
        p = self.exprs['some-vector'] = T.vector('some-vector')

        Jp = T.Rop(output_in, flat_pars, p)
        HJp = T.grad(T.sum(T.grad(loss, output_in) * Jp),
                     output_in, consider_constant=[Jp])
        Hp = T.grad(T.sum(HJp * output_in),
                    flat_pars, consider_constant=[HJp, Jp])

        return Hp

    def _make_loss_functions(self):
        """Return pair `f_loss, f_d_loss` of functions.

         - f_loss returns the current loss,
         - f_d_loss returns the gradient of that loss wrt parameters,
           matrix of the loss.
        """
        d_loss = self._d_loss()
        if self.gradient_clip:
            d_loss = project_into_l2_ball(d_loss, self.gradient_clip)

        args = list(self.data_arguments)
        f_loss = self.function(args, 'loss', explicit_pars=True)
        f_d_loss = self.function(args, d_loss, explicit_pars=True)
        return f_loss, f_d_loss


class SupervisedRnn(BaseRnn, rnn.SupervisedRecurrentNetwork,
                    SupervisedBrezeWrapperBase):
    """Class implementing recurrent neural networks for supervised learning.

    The class inherits from breze's RecurrentNetwork class and adds several
    sklearn like methods.
    """

    def __init__(self, n_inpt, n_hidden, n_output,
                 hidden_transfers='tanh', out_transfer='identity',
                 loss='squared', pooling=None,
                 leaky_coeffs=None,
                 optimizer='rprop',
                 batch_size=None,
                 gradient_clip=False,
                 max_iter=1000,
                 verbose=False):
        if pooling is None:
            self.sample_dim = 1, 1
        else:
            self.sample_dim = 1, 0
        super(SupervisedRnn, self).__init__(
            n_inpt, n_hidden, n_output, hidden_transfers, out_transfer, loss,
            pooling, leaky_coeffs,
            optimizer, batch_size, gradient_clip, max_iter, verbose)

    def iter_fit(self, X, Z):
        """Iteratively fit the parameters of the model to the given data with
        the given error function.

        Each iteration of the learning algorithm is an iteration of the returned
        iterator. The model is in a valid state after each iteration, so that
        the optimization can be broken any time by the caller.

        This method does `not` respect the max_iter attribute.

        :param X: A (t, n ,d) array where _t_ is the number of time steps,
            _n_ is the number of data samples and _d_ is the dimensionality of
            a data sample at a single time step.
        :param Z: A (t, n, l) array where _t_ and _n_ are defined as in _X_,
            but _l_ is the dimensionality of the output sequences at a single
            time step.
        """
        f_loss, f_d_loss = self._make_loss_functions()

        args = itertools.repeat(([X, Z], {}))
        opt = self._make_optimizer(f_loss, f_d_loss, args)

        for i, info in enumerate(opt):
            yield info


class UnsupervisedRnn(BaseRnn, rnn.UnsupervisedRecurrentNetwork,
                      UnsupervisedBrezeWrapperBase, TransformBrezeWrapperMixin):
    """Class implementing recurrent neural networks for unsupervised learning..

    The class inherits from breze's RecurrentNetwork class and adds several
    sklearn like methods.
    """

    transform_expr_name = 'output'
    sample_dim = 1,

    def iter_fit(self, X):
        """Iteratively fit the parameters of the model to the given data with
        the given error function.

        Each iteration of the learning algorithm is an iteration of the returned
        iterator. The model is in a valid state after each iteration, so that
        the optimization can be broken any time by the caller.

        This method does `not` respect the max_iter attribute.

        :param X: A (t, n ,d) array where _t_ is the number of time steps,
            _n_ is the number of data samples and _d_ is the dimensionality of
            a data sample at a single time step.
        """
        f_loss, f_d_loss = self._make_loss_functions()

        args = self._make_args(X)
        opt = self._make_optimizer(f_loss, f_d_loss, args)

        for i, info in enumerate(opt):
            yield info


class SupervisedLstm(BaseRnn, rnn.SupervisedLstmRecurrentNetwork,
                     SupervisedBrezeWrapperBase):
    """Class implementing recurrent neural networks with LSTM cells for
    supervised learning.

    The class inherits from breze's RecurrentNetwork class and adds several
    sklearn like methods.
    """


class UnsupervisedLstm(BaseRnn, rnn.UnsupervisedLstmRecurrentNetwork,
                       UnsupervisedBrezeWrapperBase,
                       TransformBrezeWrapperMixin):
    """Class implementing recurrent neural networks with LSTM cells for
    unsupervised learning.

    The class inherits from breze's RecurrentNetwork class and adds several
    sklearn like methods.
    """
    transform_expr_name = 'output'


class SupervisedFastDropoutRnn(BaseRnn, varprop_rnn.FastDropoutRnn,
                               SupervisedBrezeWrapperBase):
    pass<|MERGE_RESOLUTION|>--- conflicted
+++ resolved
@@ -13,11 +13,8 @@
 from breze.learn.base import (
     SupervisedBrezeWrapperBase, UnsupervisedBrezeWrapperBase,
     TransformBrezeWrapperMixin)
-<<<<<<< HEAD
 from breze.arch.model.varprop import rnn as varprop_rnn
-=======
 from breze.arch.component.misc import project_into_l2_ball
->>>>>>> ff412a0e
 
 
 class BaseRnn(object):
