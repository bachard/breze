--- conflicted
+++ resolved
@@ -36,11 +36,8 @@
 import theano
 import theano.tensor as T
 from theano.ifelse import ifelse
-<<<<<<< HEAD
 import numpy
 
-=======
->>>>>>> 2348f64d
 from misc import distance_matrix
 
 
