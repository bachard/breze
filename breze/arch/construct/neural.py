# -*- coding: utf-8 -*-


from collections import namedtuple

import theano.tensor as T

from breze.arch.construct.base import Layer

from breze.arch.construct import simple
from breze.arch.construct import sequential
from breze.arch.construct.layer.varprop import (
    simple as vp_simple, sequential as vp_sequential)


class Mlp(Layer):

    def __init__(self, inpt, n_inpt, n_hiddens, n_output,
                 hidden_transfers, out_transfer, declare=None, name=None):
        self.inpt = inpt
        self.n_inpt = n_inpt
        self.n_hiddens = n_hiddens
        self.n_output = n_output
        self.hidden_transfers = hidden_transfers
        self.out_transfer = out_transfer

        super(Mlp, self).__init__(declare, name)

    def _forward(self):
        self.layers = []

        n_inpts = [self.n_inpt] + self.n_hiddens
        n_outputs = self.n_hiddens + [self.n_output]
        transfers = self.hidden_transfers + [self.out_transfer]

        inpt = self.inpt
        for n, m, t in zip(n_inpts, n_outputs, transfers):
            layer = simple.AffineNonlinear(inpt, n, m, t, declare=self.declare)
            self.layers.append(layer)
            inpt = layer.output

        self.output = inpt


class FastDropoutMlp(Layer):

    def __init__(self, inpt, n_inpt, n_hiddens, n_output,
                 hidden_transfers, out_transfer,
                 p_dropout_inpt,
                 p_dropout_hiddens,
                 dropout_parameterized=False,
                 declare=None, name=None):

        self.inpt = inpt
        self.n_inpt = n_inpt
        self.n_hiddens = n_hiddens
        self.n_output = n_output
        self.hidden_transfers = hidden_transfers
        self.out_transfer = out_transfer
        self.p_dropout_inpt = p_dropout_inpt
        self.p_dropout_hiddens = p_dropout_hiddens
        self.dropout_parameterized = dropout_parameterized

        super(FastDropoutMlp, self).__init__(declare, name)

    def _forward(self):
        self.fd_layers = []
        self.layers = []

        n_inpts = [self.n_inpt] + self.n_hiddens
        n_outputs = self.n_hiddens + [self.n_output]
        transfers = self.hidden_transfers + [self.out_transfer]
        p_dropouts = [self.p_dropout_inpt] + self.p_dropout_hiddens

        inpt_mean = self.inpt
        inpt_var = T.zeros_like(inpt_mean) + 1e-16

        for n, m, t, p in zip(n_inpts, n_outputs, transfers, p_dropouts):
            if self.dropout_parameterized:
                p = self.declare((1,))

                p = T.nnet.sigmoid(p) * 0.49 + 0.01


            fd_layer = vp_simple.FastDropout(
                inpt_mean, inpt_var, p, declare=self.declare)
            mean, vari = fd_layer.outputs
            self.fd_layers.append(fd_layer)

            layer = vp_simple.AffineNonlinear(
                mean, vari, n, m, t, declare=self.declare)

            self.layers.append(layer)

            inpt_mean, inpt_var = layer.outputs

<<<<<<< HEAD
        self.outputs = inpt_mean, inpt_var


class Rnn(Layer):

    HiddenLayer = namedtuple('HiddenLayer', 'affine recurrent'.split())
    OutputLayer = namedtuple('OutputLayer', ['affine'])

    def __init__(self, inpt,
                 n_inpt, n_hiddens, n_output,
                 hidden_transfers, out_transfer='identity',
                 pooling=None,
                 declare=None, name=None):
        self.inpt = inpt
        self.n_inpt = n_inpt
        self.n_hiddens = n_hiddens
        self.n_output = n_output
        self.hidden_transfers = hidden_transfers
        self.out_transfer = out_transfer
        self.pooling = pooling

        super(Rnn, self).__init__(declare, name)

    def _forward(self):
        n_incoming = [self.n_inpt] + self.n_hiddens[:-1]
        n_outgoing = self.n_hiddens
        transfers = self.hidden_transfers

        n_time_steps, _, _ = self.inpt.shape

        self.layers = []
        x = self.inpt
        for n, m, t in zip(n_incoming, n_outgoing, transfers):
            x_flat = x.reshape((-1, n))

            affine = simple.AffineNonlinear(
                x_flat, n, m, t, declare=self.declare)
            pre_recurrent_flat = affine.output

            pre_recurrent = pre_recurrent_flat.reshape(
                (n_time_steps, -1, m))

            recurrent = sequential.Recurrent(
                pre_recurrent, m, t, declare=self.declare)
            x = recurrent.output

            self.layers.append(self.HiddenLayer(affine, recurrent))

        x_flat = x.reshape((-1, m))
        output_affine = simple.AffineNonlinear(
            x_flat, m, self.n_output, self.out_transfer, declare=self.declare
            )

        self.layers.append(self.OutputLayer(affine))

        output = output_affine.output.reshape((n_time_steps, -1, self.n_output))

        if self.pooling:
            self.pre_pooling = output
            self.output = sequential.Pooling(output, self.pooling).output
        else:
            self.output = output


class FastDropoutRnn(Layer):

    InputLayer = namedtuple('InputLayer', ['fast_dropout'])
    HiddenLayer = namedtuple('HiddenLayer',
                             'affine recurrent'.split())
    OutputLayer = namedtuple('OutputLayer', 'fast_dropout affine'.split())

    def __init__(self, inpt,
                 n_inpt, n_hiddens, n_output,
                 hidden_transfers, out_transfer='identity',
                 p_dropout_inpt=.2,
                 p_dropout_hiddens=.5,
                 p_dropout_hidden_to_out=None,
                 pooling=None,
                 declare=None, name=None):
        self.inpt = inpt
        self.n_inpt = n_inpt
        self.n_hiddens = n_hiddens
        self.n_output = n_output
        self.hidden_transfers = hidden_transfers
        self.out_transfer = out_transfer
        self.pooling = pooling

        self.p_dropout_inpt = p_dropout_inpt
        self.p_dropout_hiddens = p_dropout_hiddens
        self.p_dropout_hidden_to_out = p_dropout_hidden_to_out

        super(FastDropoutRnn, self).__init__(declare, name)

    def _forward(self):
        n_incoming = [self.n_inpt] + self.n_hiddens[:-1]
        n_outgoing = self.n_hiddens
        transfers = self.hidden_transfers
        p_dropouts = self.p_dropout_hiddens

        n_time_steps, _, _ = self.inpt.shape

        self.layers = []
        inpt_var = T.zeros_like(self.inpt)

        fd_layer = vp_simple.FastDropout(
            self.inpt, inpt_var, self.p_dropout_inpt)
        self.layers.append(self.InputLayer(fd_layer))
        x_mean, x_var = fd_layer.outputs

        for m, n, t, d in zip(n_incoming, n_outgoing, transfers, p_dropouts):
            x_mean_flat = x_mean.reshape((-1, m))
            x_var_flat = x_var.reshape((-1, m))

            affine = vp_simple.AffineNonlinear(
                x_mean_flat, x_var_flat, m, n, 'identity', declare=self.declare)
            pre_rec_mean_flat, pre_rec_var_flat = affine.outputs

            pre_rec_mean = pre_rec_mean_flat.reshape((n_time_steps, -1, n))
            pre_rec_var = pre_rec_var_flat.reshape((n_time_steps, -1, n))

            recurrent = vp_sequential.FDRecurrent(
                pre_rec_mean, pre_rec_var, n, t, p_dropout=d,
                declare=self.declare)
            x_mean, x_var = recurrent.outputs

            self.layers.append(self.HiddenLayer(affine, recurrent))

        x_mean_flat = x_mean.reshape((-1, n))
        x_var_flat = x_var.reshape((-1, n))
        fd = vp_simple.FastDropout(
            x_mean_flat, x_var_flat, self.p_dropout_hidden_to_out)
        x_mean_flat, x_var_flat = fd.outputs
        affine = vp_simple.AffineNonlinear(
            x_mean_flat, x_var_flat, n, self.n_output, self.out_transfer,
            declare=self.declare)
        output_mean_flat, output_var_flat = affine.outputs
        self.layers.append(self.OutputLayer(fd, affine))

        output_mean = output_mean_flat.reshape(
            (n_time_steps, -1, self.n_output))
        output_var = output_var_flat.reshape(
            (n_time_steps, -1, self.n_output))

        if self.pooling:
            raise NotImplemented()

        self.outputs = output_mean, output_var
=======
        self.output = T.concatenate((inpt_mean, inpt_var),1)
        self.outputs = inpt_mean, inpt_var
>>>>>>> 203418b2
<|MERGE_RESOLUTION|>--- conflicted
+++ resolved
@@ -94,7 +94,7 @@
 
             inpt_mean, inpt_var = layer.outputs
 
-<<<<<<< HEAD
+        self.output = T.concatenate((inpt_mean, inpt_var),1)
         self.outputs = inpt_mean, inpt_var
 
 
@@ -241,8 +241,4 @@
         if self.pooling:
             raise NotImplemented()
 
-        self.outputs = output_mean, output_var
-=======
-        self.output = T.concatenate((inpt_mean, inpt_var),1)
-        self.outputs = inpt_mean, inpt_var
->>>>>>> 203418b2
+        self.outputs = output_mean, output_var