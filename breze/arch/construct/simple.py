--- conflicted
+++ resolved
@@ -18,6 +18,7 @@
 
 import numpy
 
+
 class AffineNonlinear(Layer):
 
     @property
@@ -104,6 +105,51 @@
         self.sample_wise = self.coord_wise.sum(self.comp_dim)
 
         self.total = self.sample_wise.mean()
+
+
+class Pad2d(Layer):
+
+    def __init__(self, inpt, inpt_height, inpt_width, n_inpt,
+                 padding=(0, 0),
+                 n_samples=None,
+                 declare=None, name=None):
+
+        self.inpt = inpt
+        self.inpt_height = inpt_height
+        self.inpt_width = inpt_width
+        self.n_inpt = n_inpt
+        self.n_output = n_inpt
+
+        self.n_samples = n_samples
+
+        if isinstance(padding, int):
+            self.padding_left = self.padding_right = self.padding_top = self.padding_bottom = padding
+        elif len(padding) == 2:
+            self.padding_left = self.padding_right = padding[0]
+            self.padding_top = self.padding_bottom = padding[1]
+        elif len(padding) == 4:
+            self.padding_left = padding[0]
+            self.padding_top = padding[1]
+            self.padding_right = padding[2]
+            self.padding_bottom = padding[3]
+        else:
+            raise ValueError("padding is not set properly (either int, (int, int), (int, int, int, int)).")
+
+        self.output_height = inpt_height + self.padding_left + self.padding_right
+        self.output_width = inpt_width + self.padding_top + self.padding_bottom
+        print(self.inpt_height, self.output_height, self.padding_left)
+        super(Pad2d, self).__init__(declare, name)
+
+    def _forward(self):
+        self.output = T.alloc(0., self.inpt.shape[0], self.inpt.shape[1], self.output_height, self.output_width)
+
+        self.output = T.set_subtensor(
+            self.output[:, :,
+                self.padding_top:-self.padding_bottom if self.padding_bottom > 0 else None,
+                self.padding_left:-self.padding_right if self.padding_right > 0 else None],
+            self.inpt)
+
+
 
 
 class Conv2d(Layer):
@@ -142,7 +188,8 @@
         if padding[0] > 0:
             self.inpt_height = inpt_height + 2*padding[0]
             self.inpt_width = inpt_width + 2*padding[1]
-            inpt_shape = (n_samples, n_inpt, self.inpt_height, self.inpt_width) 
+            inpt_shape = (n_samples, n_inpt, self.inpt_height, self.inpt_width)
+            print(inpt_shape)
             self.inpt = T.alloc(0., *inpt_shape)
             self.inpt = T.set_subtensor(self.inpt[:, :, padding[0]:-padding[0], padding[1]:-padding[1]], inpt)
 
@@ -340,11 +387,11 @@
 
     @property
     def training(self):
-        return self._training
+        return self._training.get_value()
 
     @training.setter
     def training(self, training):
-        self._training = training
+        self._training.set_value(training)
 
     def __init__(self, inpt,
                  n_output,
@@ -366,7 +413,7 @@
         self.n_output = n_output
 
         self.srng = RandomStreams(rng.randint(2**32))
-        self._training = training
+        self._training = theano.shared(training)
 
         self.rate = rate
 
@@ -519,45 +566,9 @@
             self.n_inpt, self.n_output,
             self.filter_height, self.filter_width))
 
-<<<<<<< HEAD
-        image_height = self.filter_height + self.stride[0] * (self.inpt_height - 1)
-        image_width = self.filter_width + self.stride[1] * (self.inpt_width - 1)
-        image_shape = (self.n_samples, self.n_output, image_height, image_width)
-        # output_in_height = ((self.output_height - self.filter_height + 2*(self.filter_height - 1)) / self.stride[0] + 1)
-        # output_in_width = ((self.output_width - self.filter_width + 2*(self.filter_width - 1)) / self.stride[1] + 1)
-        
-        image = T.alloc(0., *image_shape)
-        # output_in = T.nnet.conv.conv2d(
-        #     image,
-        #     self.weights,
-        #     image_shape=image_shape,
-        #     filter_shape=(self.n_inpt, self.n_output, self.filter_height, self.filter_width),
-        #     subsample=self.stride,
-        #     border_mode="valid"
-        # )
-
-        output_in = cuda.dnn.dnn_conv(
-            image,
-            self.weights,
-            # image_shape=image_shape,
-            # filter_shape=(self.n_inpt, self.n_output, self.filter_height, self.filter_width),
-            subsample=self.stride,
-            border_mode="valid"
-        )
-
-        # output = output_in[
-        #     :,
-        #     :,
-        #     output_in_height/2 - self.inpt_height/2:
-        #     output_in_height/2 + self.inpt_height/2 + self.inpt_height%2,
-        #     output_in_width/2 - self.inpt_width/2:
-        #     output_in_width/2 + self.inpt_width/2 + self.inpt_width%2
-        # ]
-=======
-        output_shape = (self.n_samples, self.n_inpt, self.output_height, self.output_width)
+        output_shape = (self.n_samples, self.n_output, self.output_height, self.output_width)
         filter_shape = (self.n_inpt, self.n_output, self.filter_height, self.filter_width)
->>>>>>> 6aaabc4c
-        
+
         op = T.nnet.abstract_conv.AbstractConv2d_gradInputs(
             imshp=output_shape,
             kshp=filter_shape,
@@ -688,13 +699,12 @@
             self.std
         )
 
-        self.output_in = batch_normalization(
-            self.inpt,
-            self.scale,
-            self.shift,
-            mean,
-            std,
-            "low_mem"
+        self.output_in = ifelse(
+            T.gt(self.training, 0),
+            batch_normalization(self.inpt, self.scale, self.shift,
+                                mean, std, "low_mem"),
+            ((self.scale / T.sqrt(std**2 + self.num_stability_cst) * self.inpt +
+            (self.shift - (self.scale * mean) / T.sqrt(std**2 + self.num_stability_cst))))
         )
 
         f = lookup(self.transfer, _transfer)
@@ -776,7 +786,7 @@
 
         self._training = theano.shared(training)
 
-        self.num_stability_cst = 1e-6
+        self.num_stability_cst = 1e-4
 
         super(BatchNormalization2d, self).__init__(declare=declare, name=name)
 
@@ -828,7 +838,7 @@
         self.std.default_update = ifelse(
             T.gt(self.training, 0),
             (self.weighting_decrease*std
-             + (1 - self.weighting_decrease)*self.std),
+             + (1 - self.weighting_decrease) * self.std),
             self.std
         )
 
@@ -836,13 +846,12 @@
         mean = T.addbroadcast(mean, *axes)
         std = T.addbroadcast(std, *axes)
 
-        self.output_in = batch_normalization(
-            self.inpt,
-            self.scale,
-            self.shift,
-            mean,
-            std,
-            "low_mem"
+        self.output_in = ifelse(
+            T.gt(self.training, 0),
+            batch_normalization(self.inpt, self.scale, self.shift,
+                                mean, std, "low_mem"),
+            ((self.scale / T.sqrt(std**2 + self.num_stability_cst) * self.inpt +
+             (self.shift - (self.scale * mean) / T.sqrt(std**2 + self.num_stability_cst))))
         )
 
         f = lookup(self.transfer, _transfer)
