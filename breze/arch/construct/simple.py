--- conflicted
+++ resolved
@@ -171,21 +171,7 @@
             subsample=self.subsample,
             border_mode=self.border_mode,
         )
-<<<<<<< HEAD
-
-        if self.border_mode == "full":
-            self.output_in = self.output_in[
-                :,
-                :,
-                self.output_in_height/2 - self.output_height/2:
-                self.output_in_height/2 + self.output_height/2,
-                self.output_in_width/2 - self.output_width/2:
-                self.output_in_width/2 + self.output_width/2
-            ]
-
-=======
-        
->>>>>>> 11c68c15
+
         f = lookup(self.transfer, _transfer)
         self.output = f(self.output_in)
 
@@ -785,11 +771,9 @@
                  declare=None, name=None):
 
         self.inpt = inpt
-<<<<<<< HEAD
         self.inpt_height = inpt_height
         self.inpt_width = inpt_width
-=======
->>>>>>> 11c68c15
+        
         self.n_channel = n_channel
 
         self.output_height = inpt_height
