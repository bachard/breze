--- conflicted
+++ resolved
@@ -8,12 +8,6 @@
 from theano.tensor.nnet.bn import batch_normalization
 from theano.tensor.signal import downsample
 from theano.ifelse import ifelse
-<<<<<<< HEAD
-from theano.tensor.shared_randomstreams import RandomStreams
-from theano.tensor.nnet.bn import batch_normalization
-from theano.sandbox import cuda
-=======
->>>>>>> 387f6b79
 
 from breze.arch.component import transfer as _transfer, loss as _loss
 from breze.arch.construct.base import Layer
@@ -485,169 +479,6 @@
         self.output = f(self.output_in)
 
 
-class BatchNormalization1d(Layer):
-
-    @property
-    def training(self):
-        return self._training
-
-    @training.setter
-    def training(self, training):
-        self._training = training
-    
-    def __init__(self, inpt, n_inpt,
-                 n_samples,
-                 alpha=0.3,
-                 training=1,
-                 transfer='identity',
-                 declare=None, name=None):
-
-        self.inpt = inpt
-        self.n_inpt = n_inpt
-        self.n_output = n_inpt
-        self.n_samples = n_samples
-        self.transfer = transfer
-
-        if alpha < 0 or alpha > 1:
-            raise ValueError("alpha must be between O and 1")
-
-        self.alpha = alpha
-
-        self._training = training
-        
-        self.epsilon = 1e-6
-        
-        super(BatchNormalization1d, self).__init__(declare=declare, name=name)
-
-
-    def _forward(self):
-
-        self.gamma = self.declare((self.n_inpt,))
-        self.beta = self.declare((self.n_inpt,))
-
-        self.mean = theano.shared(numpy.zeros((self.n_inpt,), dtype=theano.config.floatX), "mean")
-        self.std = theano.shared(numpy.ones((self.n_inpt,), dtype=theano.config.floatX), "std")
-        
-        mean = ifelse(
-            self.training,
-            self.inpt.mean(axis=0),
-            self.mean
-        )
-        
-        std = ifelse(
-            self.training,
-            self.inpt.std(axis=0) + self.epsilon,
-            self.std
-        )
-
-        self.mean.default_update = ifelse(
-            self.training,
-            self.alpha*mean + (1 - self.alpha)*self.mean,
-            self.mean
-        )
-        
-        self.std.default_update = ifelse(
-            self.training,
-            self.alpha*std + (1 - self.alpha)*self.std,
-            self.std
-        )
-        
-        self.output_in = batch_normalization(self.inpt, self.gamma, self.beta, mean, std, "low_mem")
-        
-        f = lookup(self.transfer, _transfer)
-        
-        self.output = f(self.output_in)
-
-
-class BatchNormalization2d(Layer):
-
-    @property
-    def training(self):
-        return self._training
-
-    @training.setter
-    def training(self, training):
-        self._training = training
-    
-    def __init__(self, inpt, inpt_height, inpt_width,
-                 n_output, n_samples,
-                 alpha=0.3,
-                 training=1,
-                 transfer='identity',
-                 declare=None, name=None):
-
-        self.inpt = inpt
-        self.inpt_height = inpt_height
-        self.inpt_width = inpt_width
-        self.output_height = inpt_height
-        self.output_width = inpt_width
-        self.n_output = n_output
-        self.n_samples = n_samples
-        self.transfer = transfer
-
-        if alpha < 0 or alpha > 1:
-            raise ValueError("alpha must be between O and 1")
-
-        self.alpha = alpha
-
-        self._training = training
-        
-        self.epsilon = 1e-6
-        
-        super(BatchNormalization2d, self).__init__(declare=declare, name=name)
-
-
-    def _forward(self):
-
-        self.gamma = self.declare((1, self.n_output, 1, 1))
-        self.beta = self.declare((1, self.n_output, 1, 1))
-
-        self.mean = theano.shared(numpy.zeros((1, self.n_output, 1, 1), dtype=theano.config.floatX), "mean")
-        self.std = theano.shared(numpy.ones((1, self.n_output, 1, 1), dtype=theano.config.floatX), "std")
-
-        axes=(0, 2, 3)
-        
-        mean = ifelse(
-            self.training,
-            # unbroadcast is necessary otherwise it would not be
-            # of the same type as self.mean
-            T.unbroadcast(self.inpt.mean(axis=axes, keepdims=True), *(0, 1, 2, 3)),
-            self.mean
-        )
-        
-        std = ifelse(
-            self.training,
-            # unbroadcast is necessary otherwise it would not be
-            # of the same type as self.std
-            T.unbroadcast(self.inpt.std(axis=axes, keepdims=True), *(0, 1, 2, 3)) + self.epsilon,
-            self.std
-        )
-
-        self.mean.default_update = ifelse(
-            self.training,
-            self.alpha*mean + (1 - self.alpha)*self.mean,
-            self.mean
-        )
-        
-        self.std.default_update = ifelse(
-            self.training,
-            self.alpha*std + (1 - self.alpha)*self.std,
-            self.std
-        )
-
-        # the axes should be broadcastable for computation
-        mean = T.addbroadcast(mean, *axes)
-        std = T.addbroadcast(std, *axes)
-                
-        self.output_in = batch_normalization(self.inpt, self.gamma, self.beta, mean, std, "low_mem")
-        
-        f = lookup(self.transfer, _transfer)
-<<<<<<< HEAD
-        
-=======
-        self.output = f(self.output_in)
-
-
 class BatchNormalization(Layer):
     """Class implementing Batch Normalization (BN) [D] adapted to fully
     connected layers.
@@ -925,5 +756,4 @@
 
         f = lookup(self.transfer, _transfer)
 
->>>>>>> 387f6b79
         self.output = f(self.output_in)