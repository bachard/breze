--- conflicted
+++ resolved
@@ -6,12 +6,9 @@
 import theano.tensor as T
 from theano.tensor.nnet import conv
 from theano.tensor.signal import downsample
-<<<<<<< HEAD
 from theano.ifelse import ifelse
 from theano.tensor.shared_randomstreams import RandomStreams
-=======
 from theano.tensor.nnet.bn import batch_normalization
->>>>>>> f716b922
 
 from breze.arch.component import transfer as _transfer, loss as _loss
 from breze.arch.construct.base import Layer
