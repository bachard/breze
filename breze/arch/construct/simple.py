--- conflicted
+++ resolved
@@ -12,10 +12,7 @@
 from breze.arch.util import lookup
 
 from theano.tensor.shared_randomstreams import RandomStreams
-<<<<<<< HEAD
-=======
-
->>>>>>> f9ef21b2
+
 
 class AffineNonlinear(Layer):
 
@@ -160,13 +157,8 @@
                 self.inpt_height, self.inpt_width
             ),
             subsample=self.subsample,
-<<<<<<< HEAD
             border_mode=self.border_mode,
-            )
-=======
-            border_mode='valid',
         )
->>>>>>> f9ef21b2
 
         if self.border_mode == "full":
             self.output_in = self.output_in[:, :, self.output_in_height/2 - self.output_height/2 - 1:self.output_in_height/2 + self.output_height/2, self.output_in_width/2 - self.output_width/2 - 1:self.output_in_width/2 + self.output_width/2]
@@ -176,7 +168,7 @@
 
 
 class MaxPool2d(Layer):
-    
+
     def __init__(self, inpt, inpt_height, inpt_width, pool_height, pool_width,
                  n_output,
                  transfer='identity',
@@ -296,79 +288,6 @@
 
 
 class Dropout(Layer):
-
-    @property
-    def training(self):
-        return self._training
-
-    @training.setter
-    def training(self, training):
-        self._training = training
-
-    def __init__(self, inpt, inpt_height, inpt_width,
-                 n_output,
-                 rng,
-                 training, # set to 0 if not training
-                 p, # proba of not dropping out
-                 transfer='identity',
-                 declare=None, name=None):
-        
-        self.inpt = inpt
-        self.inpt_height = inpt_height
-        self.inpt_width = inpt_width
-
-        self.output_height = self.inpt_height
-        self.output_width = self.inpt_width
-        
-        self.transfer = transfer
-        
-        self.n_output = n_output
-        
-        self.srng = RandomStreams(rng.randint(2**32))
-        self._training = training
-
-        self.p = p
-        
-        super(Dropout, self).__init__(declare=declare, name=name)
-
-    def _forward(self):
-                
-        mask = self.srng.binomial(n=1, p=(1-self.p), size=self.inpt.shape, dtype=theano.config.floatX)
-        self.output_in = T.switch(T.neq(self._training, 0), self.inpt * mask, self.inpt * self.p)
-
-        f = lookup(self.transfer, _transfer)
-        self.output = f(self.output_in)
-
-
-class Upsample2d(Layer):
-
-    def __init__(self, inpt, inpt_height, inpt_width,
-                 upsample_height, upsample_width,
-                 n_output,
-                 transfer='identity',
-                 declare=None, name=None):
-
-        self.inpt = inpt
-        self.inpt_height = inpt_height
-        self.inpt_width = inpt_width
-        self.upsample_height = upsample_height
-        self.upsample_width = upsample_width
-        self.transfer = transfer
-
-        self.output_height = inpt_height * upsample_height 
-        self.output_width = inpt_width * upsample_width
-
-        self.n_output = n_output
-
-        super(Upsample2d, self).__init__(declare=declare, name=name)
-
-    def _forward(self):
-        self.output_in = T.extra_ops.repeat(T.extra_ops.repeat(self.inpt, upsample_height, axis=2), upsample_width, axis=3)
-        f = lookup(self.transfer, _transfer)
-        self.output = f(self.output_in)
-
-
-class Dropout(Layer):
     """Class representing a Dropout layer [D] (section 3.3).
 
     At training time, a unit is kept with probability p.
@@ -447,4 +366,32 @@
         )
 
         f = lookup(self.transfer, _transfer)
+        self.output = f(self.output_in)
+
+
+class Upsample2d(Layer):
+
+    def __init__(self, inpt, inpt_height, inpt_width,
+                 upsample_height, upsample_width,
+                 n_output,
+                 transfer='identity',
+                 declare=None, name=None):
+
+        self.inpt = inpt
+        self.inpt_height = inpt_height
+        self.inpt_width = inpt_width
+        self.upsample_height = upsample_height
+        self.upsample_width = upsample_width
+        self.transfer = transfer
+
+        self.output_height = inpt_height * upsample_height 
+        self.output_width = inpt_width * upsample_width
+
+        self.n_output = n_output
+
+        super(Upsample2d, self).__init__(declare=declare, name=name)
+
+    def _forward(self):
+        self.output_in = T.extra_ops.repeat(T.extra_ops.repeat(self.inpt, upsample_height, axis=2), upsample_width, axis=3)
+        f = lookup(self.transfer, _transfer)
         self.output = f(self.output_in)