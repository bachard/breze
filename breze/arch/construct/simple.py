# -*- coding: utf-8 -*-

import numpy as np

import theano
import theano.tensor as T
from theano.tensor.nnet import conv
from theano.tensor.nnet.bn import batch_normalization
from theano.tensor.signal import downsample
from theano.ifelse import ifelse

from breze.arch.component import transfer as _transfer, loss as _loss
from breze.arch.construct.base import Layer
from breze.arch.util import lookup

import numpy

class AffineNonlinear(Layer):

    @property
    def n_inpt(self):
        return self._n_inpt

    @property
    def n_output(self):
        return self._n_output

    def __init__(self, inpt, n_inpt, n_output, transfer='identity',
                 use_bias=True, declare=None, name=None):
        self.inpt = inpt
        self._n_inpt = n_inpt
        self._n_output = n_output
        self.transfer = transfer
        self.use_bias = use_bias
        super(AffineNonlinear, self).__init__(declare=declare, name=name)

    def _forward(self):
        self.weights = self.declare((self.n_inpt, self.n_output))

        self.output_in = T.dot(self.inpt, self.weights)

        if self.use_bias:
            self.bias = self.declare(self.n_output)
            self.output_in += self.bias

        f = lookup(self.transfer, _transfer)

        self.output = f(self.output_in)


class Split(Layer):

    def __init__(self, inpt, lengths, axis=1, declare=None, name=None):
        self.inpt = inpt
        self.lengths = lengths
        self.axis = axis
        super(Split, self).__init__(declare, name)

    def _forward(self):
        starts = [0] + np.add.accumulate(self.lengths).tolist()
        stops = starts[1:]
        starts = starts[:-1]

        self.outputs = [self.inpt[:, start:stop] for start, stop
                        in zip(starts, stops)]


class Concatenate(Layer):

    def __init__(self, inpts, axis=1, declare=None, name=None):
        self.inpts = inpts
        self.axis = axis
        super(Concatenate, self).__init__(declare, name)

    def _forward(self):
        concatenated = T.concatenate(self.inpts, self.axis)
        self.output = concatenated


class SupervisedLoss(Layer):

    def __init__(self, target, prediction, loss, comp_dim=1, imp_weight=None,
                 declare=None, name=None):
        self.target = target
        self.prediction = prediction
        self.loss_ident = loss

        self.imp_weight = imp_weight
        self.comp_dim = comp_dim

        super(SupervisedLoss, self).__init__(declare, name)

    def _forward(self):
        f_loss = lookup(self.loss_ident, _loss)

        self.coord_wise = f_loss(self.target, self.prediction)

        if self.imp_weight is not None:
            self.coord_wise *= self.imp_weight

        self.sample_wise = self.coord_wise.sum(self.comp_dim)

        self.total = self.sample_wise.mean()


class Conv2d(Layer):

    def __init__(self, inpt, inpt_height, inpt_width, n_inpt,
                 filter_height, filter_width,
                 n_output, transfer='identity',
                 n_samples=None,
                 subsample=(1, 1),
                 padding=(0, 0),
                 declare=None, name=None):
        self.inpt = inpt
        self.inpt_height = inpt_height
        self.inpt_width = inpt_width
        self.n_inpt = n_inpt

        self.border_mode = "valid"

        self.filter_height = filter_height
        self.filter_width = filter_width

        self.n_output = n_output
        self.transfer = transfer
        self.n_samples = n_samples
        self.subsample = subsample

        self.output_height = ((inpt_height - filter_height + 2*padding[0]) /
                              subsample[0] + 1)
        self.output_width = ((inpt_width - filter_width + 2*padding[1]) /
                             subsample[1] + 1)

        # to use padding:
        # we should either pad the input before the convolution
        # and then use "valid" mode
        # or use "full" mode and then slice the output (what is done here)
        if padding[0] > 0:
            self.border_mode = "full"
            self.output_in_height = ((inpt_height - filter_height +
                                      2*(filter_height - 1)) /
                                     subsample[0] + 1)
            self.output_in_width = ((inpt_width - filter_width +
                                     2*(filter_width - 1)) /
                                    subsample[1] + 1)

        if not self.output_height > 0:
            raise ValueError('inpt height smaller than filter height')
        if not self.output_width > 0:
            raise ValueError('inpt width smaller than filter width')

        super(Conv2d, self).__init__(declare=declare, name=name)

    def _forward(self):
        self.weights = self.declare((
            self.n_output, self.n_inpt,
            self.filter_height, self.filter_width))
        self.bias = self.declare((self.n_output,))

        self.output_in = conv.conv2d(
            self.inpt,
            self.weights,
            image_shape=(
                self.n_samples,
                self.n_inpt,
                self.inpt_height,
                self.inpt_width
            ),
            subsample=self.subsample,
            border_mode=self.border_mode,
        )

        if self.border_mode == "full":
            self.output_in = self.output_in[
                :,
                :,
                self.output_in_height/2 - self.output_height/2 - 1:
                self.output_in_height/2 + self.output_height/2,
                self.output_in_width/2 - self.output_width/2 - 1:
                self.output_in_width/2 + self.output_width/2
            ]

        f = lookup(self.transfer, _transfer)
        self.output = f(self.output_in)


class MaxPool2d(Layer):

    def __init__(self, inpt, inpt_height, inpt_width, pool_height, pool_width,
                 n_output,
                 transfer='identity',
                 st=None,
                 declare=None, name=None):
        self.inpt = inpt
        self.inpt_height = inpt_height
        self.inpt_width = inpt_width
        self.pool_height = pool_height
        self.pool_width = pool_width
        if st is None:
            st = (pool_height, pool_width)
        self.st = st  # stride
        self.transfer = transfer

        self.output_height = (inpt_height - pool_height) / st[0] + 1
        self.output_width = (inpt_width - pool_width) / st[1] + 1

        if not self.output_height > 0:
            raise ValueError('inpt height smaller than pool height')
        if not self.output_width > 0:
            raise ValueError('inpt width smaller than pool width')

        self.n_output = n_output

        super(MaxPool2d, self).__init__(declare=declare, name=name)

    def _forward(self):
        self.output_in = downsample.max_pool_2d(
            input=self.inpt,
            ds=(self.pool_height, self.pool_width),
            st=self.st,
            ignore_border=True
        )

        f = lookup(self.transfer, _transfer)
        self.output = f(self.output_in)


class LocalResponseNormalization(Layer):
    """
    Class representing a Local Response Normalization layer [D] (section 3.3).

    For a^i_{x,y} the activity of a neuron computed by applying kernel i
    at position (x,y) and applying ReLU nonlinearity, the response
    normalized activation b^i_{x,y} is given by:

        b^i_{x,y} = a^i_{x,y} / (k +
    alpha * sum_{j=max(0, i - n/2)}^{max(N-1, i + n/2)} (a^j_{x,y})^2 )**beta


    References
    ----------
    .. [D] Krizhevsky, A., Sutskever, I., & Hinton, G. E. (2012).
           Imagenet classification with deep convolutional neural networks.
           In Advances in neural information processing systems (pp. 1097-1105)


    Attributes
    ----------
    N : int
        number of kernels

    k : int
        hyperparameter

    n : int
        number of adjacent kernels to sum over

    alpha : float
        hyperparameter

    beta : float
        hyperparameter

    """

    def __init__(self, inpt, inpt_height, inpt_width,
                 N, k, n, alpha, beta,
                 transfer='identity',
                 declare=None, name=None):
        self.inpt = inpt
        self.inpt_height = inpt_height
        self.inpt_width = inpt_width
        self.transfer = transfer

        self.output_height = inpt_height
        self.output_width = inpt_width

        self.N = N
        self.k = k
        self.n = n
        self.alpha = alpha
        self.beta = beta

        self.n_output = N

        super(LocalResponseNormalization, self).__init__(declare=declare,
                                                         name=name)

    def _forward(self):
        square = T.sqr(self.inpt)
        scale = T.zeros_like(self.inpt)

        for i in xrange(self.N):
            T.set_subtensor(
                scale[:, i, :, :],
                self.alpha * square[
                    :,
                    max(0, i - self.n//2):min(self.N - 1, i + self.n//2),
                    :,
                    :].sum(axis=1)
            )

        scale = self.k + scale ** self.beta

        self.output_in = self.inpt / scale
        f = lookup(self.transfer, _transfer)
        self.output = f(self.output_in)


<<<<<<< HEAD
class Dropout(Layer):
    """Class representing a Dropout layer [D] (section 3.3).

    At training time, a unit is kept with probability p.
    At test time, the weights are multiplied by p, giving the
    same output as the expected output at training time.

    References
    ----------
    .. [D] Hinton, G. E., Srivastava, N., Krizhevsky, A., Sutskever, I.,
                   & Salakhutdinov, R. R. (2012).
                   Improving neural networks by preventing co-adaptation
                   of feature detectors.
                   arXiv preprint arXiv:1207.0580.

    Attributes
    ----------
    training : int
        whether the network is in training phase
        set to 0 if not training

    rate : float
        probability of not dropping out a unit

    """

    @property
    def training(self):
        return self._training

    @training.setter
    def training(self, training):
        self._training = training
        
    def __init__(self, inpt, 
                 n_output,
                 rng,
                 training,
                 rate,
                 inpt_height = None,
                 inpt_width = None,
                 transfer='identity',
                 declare=None, name=None):

        self.inpt = inpt

        self.output_height = inpt_height
        self.output_width = inpt_width

        self.transfer = transfer

        self.n_output = n_output

        self.srng = RandomStreams(rng.randint(2**32))
        self._training = training

        self.rate = rate

        super(Dropout, self).__init__(declare=declare, name=name)

    def _forward(self):

        mask = self.srng.binomial(
            n=1, p=self.rate, size=self.inpt.shape,
            dtype=theano.config.floatX
        )

        # if training is different than 0, then we drop out units
        # else we multiply the weights by rate

        self.output_in = ifelse(
            self.training,
            self.inpt * mask,
            self.inpt * self.rate
        )

        f = lookup(self.transfer, _transfer)
        self.output = f(self.output_in)


class Upsample2d(Layer):

    def __init__(self, inpt, inpt_height, inpt_width,
                 upsample_height, upsample_width,
                 n_output,
                 padding=None,
                 transfer='identity',
=======
class ParametricReLu(Layer):

    def __init__(self, inpt, inpt_height, inpt_width, n_channel,
                 shared=False,
>>>>>>> 6323628c
                 declare=None, name=None):

        self.inpt = inpt
        self.inpt_height = inpt_height
        self.inpt_width = inpt_width
<<<<<<< HEAD
        self.upsample_height = upsample_height
        self.upsample_width = upsample_width
        self.transfer = transfer
        
        if upsample_height != upsample_height:
            raise ValueError("upsample height and upsample width are different, not supported yet")

        self.upsample = upsample_height

        if padding is None:
            self.padding_left = self.padding_right = self.padding_top = self.padding_bottom = 0
        elif type(padding) == int:
            self.padding_left = self.padding_right = self.padding_top = self.padding_bottom = padding
        elif len(padding) == 2:
            self.padding_left = self.padding_right = padding[0]
            self.padding_top = self.padding_bottom = padding[1]
        elif len(padding) == 4:
            self.padding_left = padding[0]
            self.padding_top = padding[1]
            self.padding_right = padding[2]
            self.padding_bottom = padding[3]
        else:
            raise ValueError("padding is not set properly (either None, int, (int, int), (int, int, int, int))")

        self.output_height = inpt_height * upsample_height + self.padding_left + self.padding_right
        self.output_width = inpt_width * upsample_width + self.padding_top + self.padding_bottom

        print(self.output_height, self.output_width, self.padding_top, self.inpt_height * self.upsample_height, self.padding_left, self.inpt_width * self.upsample_width)
        
        self.n_output = n_output

        super(Upsample2d, self).__init__(declare=declare, name=name)

    def _forward(self):

        # repeat = T.extra_ops.repeat(
        #     T.extra_ops.repeat(self.inpt, self.upsample_height, axis=2),
        #     self.upsample_width, axis=3
        # )
        upsamp = self.inpt.repeat(self.upsample_height, axis=2).repeat(self.upsample_width, axis=3)
        
        # inpt_shape = self.inpt.shape
        # output_shape = (inpt_shape[0], inpt_shape[1], inpt_shape[2] * self.upsample_height, inpt_shape[3] * self.upsample_width)
        # 
        # in_dim = inpt_shape[2] * inpt_shape[3]
        # out_dim = output_shape[2] * output_shape[3]
        # 
        # print(in_dim * out_dim)
        # 
        # upsamp_matrix = T.alloc(0., in_dim, out_dim)
        # rows = T.arange(in_dim)
        # cols = rows * self.upsample + (rows / inpt_shape[2] * self.upsample * inpt_shape[3])
        # upsamp_matrix = T.set_subtensor(upsamp_matrix[rows, cols], 1.)
        # 
        # flat = self.inpt.reshape((inpt_shape[0], inpt_shape[1], inpt_shape[2] * inpt_shape[3]))
        # 
        # upsamp_flat = T.dot(flat, upsamp_matrix)
        # 
        # upsamp = upsamp_flat.reshape(output_shape)
        
        if self.padding_left == 0 and self.padding_top == 0:
            self.output_in = upsamp
        else:
            self.output_in = T.alloc(0., self.inpt.shape[0], self.inpt.shape[1], self.output_height, self.output_width)
            
            self.output_in = T.set_subtensor(
                self.output_in[
                    :,
                    :,
                    self.padding_top:self.padding_top + self.inpt_height * self.upsample_height,
                    self.padding_left:self.padding_left + self.inpt_width * self.upsample_width
                ],
                upsamp
            )
        
        f = lookup(self.transfer, _transfer)
        self.output = f(self.output_in)


class BatchNormalization(Layer):
    """Class implementing Batch Normalization (BN) [D] adapted to fully
    connected layers.

    If X is the input, computes:
        BN(X) = scale * (X - mean) / \sqrt(std + num_stability_cst) + shift
    where scale and shift are learnable parameters, and:
        * at training time, mean and std are computed on the mini-batch
        samples, while keeping track of the exponential moving average
        of mean and std.
        * at validation time, the exponential moving average of mean and
        std are used.

    To apply Batch Normalization to a layer L, one should:
        1. set the transfer function of the layer L to "identity" and the
        transfer function of BN layer to the one of the layer L.
        2. remove the bias of the layer L.

    For image layers (convolutional layers, maxpool layers, etc.), please use
    BatchNormalization2d.

    References
    ----------
    .. [D] Ioffe, S., & Szegedy, C. (2015).
           Batch normalization: Accelerating deep network training by
           reducing internal covariate shift.
           arXiv preprint arXiv:1502.03167.

    Attributes
    ----------
    training : int
        whether the network is in training phase
        set to 0 if not training
    weighting_decrease : float
        degree of weighting decrease in the exponential moving average
        computation of mean and std, must be between 0 and 1
    num_stability_cst : float
        constant used for numerical stability, called epsilon in [D].
    scale : vector of floats
        factor to scale the normalized input, called gamma in [D].
        learnable parameter
    shift : vector of floats
        factor to shift the normalized input, called beta in [D].
        learnable parameter
    """

    @property
    def training(self):
        return self._training

    @training.setter
    def training(self, training):
        self._training = training

    def __init__(self, inpt, n_inpt,
                 n_samples,
                 weighting_decrease=0.3,
                 training=1,
                 transfer='identity',
                 declare=None, name=None):

        self.inpt = inpt
        self.n_inpt = n_inpt
        self.n_output = n_inpt
        self.n_samples = n_samples
        self.transfer = transfer

        if weighting_decrease < 0 or weighting_decrease > 1:
            raise ValueError("weighting_decrease must be between O and 1")

        self.weighting_decrease = weighting_decrease

        self._training = training

        self.num_stability_cst = 1e-6

        super(BatchNormalization, self).__init__(declare=declare, name=name)

    def _forward(self):

        self.scale = self.declare((self.n_inpt,))
        self.shift = self.declare((self.n_inpt,))

        self.mean = theano.shared(
            np.zeros((self.n_inpt,), dtype=theano.config.floatX),
            "mean"
        )
        self.std = theano.shared(
            np.ones((self.n_inpt,), dtype=theano.config.floatX),
            "std"
        )

        mean = ifelse(
            self.training,
            self.inpt.mean(axis=0),
            self.mean
        )

        std = ifelse(
            self.training,
            self.inpt.std(axis=0) + self.num_stability_cst,
            self.std
        )

        self.mean.default_update = ifelse(
            self.training,
            (self.weighting_decrease*mean
             + (1 - self.weighting_decrease)*self.mean),
            self.mean
        )

        self.std.default_update = ifelse(
            self.training,
            (self.weighting_decrease*std
             + (1 - self.weighting_decrease)*self.std),
            self.std
        )

        self.output_in = batch_normalization(
            self.inpt,
            self.scale,
            self.shift,
            mean,
            std,
            "low_mem"
        )

        f = lookup(self.transfer, _transfer)

        self.output = f(self.output_in)


class BatchNormalization2d(Layer):
    """Class implementing Batch Normalization (BN) [D] adapted to image layers.

    If X is the input, computes:
        BN(X) = scale * (X - mean) / \sqrt(std + num_stability_cst) + shift
    where scale and shift are learnable parameters, and:
        * at training time, mean and std are computed on the mini-batch
        samples, while keeping track of the exponential moving average
        of mean and std.
        * at validation time, the exponential moving average of mean and
        std are used.

    To apply Batch Normalization to a layer L, one should:
        1. set the transfer function of the layer L to "identity" and the
        transfer function of BN layer to the one of the layer L.
        2. remove the bias of the layer L.

    For fully connected layers, please use BatchNormalization.

    References
    ----------
    .. [D] Ioffe, S., & Szegedy, C. (2015).
           Batch normalization: Accelerating deep network training by
           reducing internal covariate shift.
           arXiv preprint arXiv:1502.03167.

    Attributes
    ----------
    training : int
        whether the network is in training phase
        set to 0 if not training
    weighting_decrease : float
        degree of weighting decrease in the exponential moving average
        computation of mean and std, must be between 0 and 1
    num_stability_cst : float
        constant used for numerical stability, called epsilon in [D].
    scale : vector of floats
        factor to scale the normalized input, called gamma in [D].
        learnable parameter
    shift : vector of floats
        factor to shift the normalized input, called beta in [D].
        learnable parameter
    """
    @property
    def training(self):
        return self._training

    @training.setter
    def training(self, training):
        self._training = training

    def __init__(self, inpt, inpt_height, inpt_width,
                 n_output, n_samples,
                 weighting_decrease=0.3,
                 training=1,
                 transfer='identity',
                 declare=None, name=None):

        self.inpt = inpt
        self.inpt_height = inpt_height
        self.inpt_width = inpt_width
        self.output_height = inpt_height
        self.output_width = inpt_width
        self.n_output = n_output
        self.n_samples = n_samples
        self.transfer = transfer

        if weighting_decrease < 0 or weighting_decrease > 1:
            raise ValueError("weighting_decrease must be between O and 1")

        self.weighting_decrease = weighting_decrease

        self._training = training

        self.num_stability_cst = 1e-6

        super(BatchNormalization2d, self).__init__(declare=declare, name=name)

    def _forward(self):

        self.scale = self.declare((1, self.n_output, 1, 1))
        self.shift = self.declare((1, self.n_output, 1, 1))

        self.mean = theano.shared(
            np.zeros((1, self.n_output, 1, 1), dtype=theano.config.floatX),
            "mean"
        )
        self.std = theano.shared(
            np.ones((1, self.n_output, 1, 1), dtype=theano.config.floatX),
            "std"
        )

        axes = (0, 2, 3)

        mean = ifelse(
            self.training,
            # unbroadcast is necessary otherwise it would not be
            # of the same type as self.mean
            T.unbroadcast(
                self.inpt.mean(axis=axes, keepdims=True),
                *(0, 1, 2, 3)
            ),
            self.mean
        )

        std = ifelse(
            self.training,
            # unbroadcast is necessary otherwise it would not be
            # of the same type as self.std
            T.unbroadcast(
                self.inpt.std(axis=axes, keepdims=True),
                *(0, 1, 2, 3)
            ) + self.num_stability_cst,
            self.std
        )

        self.mean.default_update = ifelse(
            self.training,
            (self.weighting_decrease*mean
             + (1 - self.weighting_decrease)*self.mean),
            self.mean
        )

        self.std.default_update = ifelse(
            self.training,
            (self.weighting_decrease*std
             + (1 - self.weighting_decrease)*self.std),
            self.std
        )

        # the axes should be broadcastable for computation
        mean = T.addbroadcast(mean, *axes)
        std = T.addbroadcast(std, *axes)

        self.output_in = batch_normalization(
            self.inpt,
            self.scale,
            self.shift,
            mean,
            std,
            "low_mem"
        )

        f = lookup(self.transfer, _transfer)

        self.output = f(self.output_in)
=======
        self.n_channel = n_channel
        
        self.output_height = inpt_height
        self.output_width = inpt_width
        self.n_output = n_channel

        self.shared = shared

        super(ParametricReLu, self).__init__(declare=declare, name=name)


    def _forward(self):

        shape = (1, self.n_channel, 1, 1) if self.shared else (1, self.n_channel, inpt_height, inpt_width)
        shared_axes = (0, 2, 3) if self.shared else (0, )
        
        self.alpha = self.declare(shape)

        alpha = T.addbroadcast(self.alpha, *shared_axes)

        self.output = T.nnet.relu(self.inpt, alpha)
        

        
>>>>>>> 6323628c
<|MERGE_RESOLUTION|>--- conflicted
+++ resolved
@@ -308,7 +308,6 @@
         self.output = f(self.output_in)
 
 
-<<<<<<< HEAD
 class Dropout(Layer):
     """Class representing a Dropout layer [D] (section 3.3).
 
@@ -396,18 +395,11 @@
                  n_output,
                  padding=None,
                  transfer='identity',
-=======
-class ParametricReLu(Layer):
-
-    def __init__(self, inpt, inpt_height, inpt_width, n_channel,
-                 shared=False,
->>>>>>> 6323628c
                  declare=None, name=None):
 
         self.inpt = inpt
         self.inpt_height = inpt_height
         self.inpt_width = inpt_width
-<<<<<<< HEAD
         self.upsample_height = upsample_height
         self.upsample_width = upsample_width
         self.transfer = transfer
@@ -765,7 +757,15 @@
         f = lookup(self.transfer, _transfer)
 
         self.output = f(self.output_in)
-=======
+
+
+
+class ParametricReLu(Layer):
+
+    def __init__(self, inpt, inpt_height, inpt_width, n_channel,
+                 shared=False,
+                 declare=None, name=None)
+                 
         self.n_channel = n_channel
         
         self.output_height = inpt_height
@@ -779,15 +779,11 @@
 
     def _forward(self):
 
-        shape = (1, self.n_channel, 1, 1) if self.shared else (1, self.n_channel, inpt_height, inpt_width)
-        shared_axes = (0, 2, 3) if self.shared else (0, )
+        shape = (1, 1, 1, 1) if self.shared else (1, self.n_channel, 1, 1)
+        shared_axes = (0, 1, 2, 3) if self.shared else (0, 2, 3)
         
         self.alpha = self.declare(shape)
 
         alpha = T.addbroadcast(self.alpha, *shared_axes)
 
-        self.output = T.nnet.relu(self.inpt, alpha)
-        
-
-        
->>>>>>> 6323628c
+        self.output = T.nnet.relu(self.inpt, alpha)